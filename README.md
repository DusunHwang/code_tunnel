--- conflicted
+++ resolved
@@ -5,12 +5,11 @@
 The main script `gpr_sparse_pipeline.py` can generate synthetic sparse datasets
 and evaluate several GPR approximations using cross validation. It supports
 Exact GPR, variational methods, and a simple Deep Kernel Learning (DKL) model.
-<<<<<<< HEAD
+
 Training functions automatically retry with longer optimization if convergence
 issues are detected. Control the retry behaviour with the `--retries` and
 `--max-mult` options.
-=======
->>>>>>> e0d63dc0
+
 Usage example:
 
 ```bash
@@ -23,8 +22,8 @@
 python gpr_sparse_pipeline.py --model dkl --test
 ```
 
-<<<<<<< HEAD
 Use `--test` for a quick run on smaller data.
+
 To adjust the retry behaviour you can pass `--retries` and `--max-mult`:
 
 ```bash
@@ -32,7 +31,4 @@
 ```
 
 After each model is evaluated, a scatter plot of squared error vs predicted
-sigma is saved to a PNG file for both the training and test data.
-=======
-Use `--test` for a quick run on smaller data.
->>>>>>> e0d63dc0
+sigma is saved to a PNG file for both the training and test data.