# Code Tunnel

This repository contains utilities for experimenting with Gaussian Process Regression (GPR) on high-dimensional sparse data.

The main script `gpr_sparse_pipeline.py` can generate synthetic sparse datasets
and evaluate several GPR approximations using cross validation. It supports
Exact GPR, variational methods, and a simple Deep Kernel Learning (DKL) model.
<<<<<<< HEAD
Training functions automatically retry with longer optimization if convergence
issues are detected. Control the retry behaviour with the `--retries` and
`--max-mult` options.
When a CUDA GPU is available the script uses it automatically. CPU workloads
are parallelised across roughly 30% of the available cores.
Progress for each cross-validation fold is displayed along with the time taken
so you can monitor long experiments.
=======

Training functions automatically retry with longer optimization if convergence
issues are detected. Control the retry behaviour with the `--retries` and
`--max-mult` options.
Progress for each cross-validation fold is displayed along with the time taken
so you can monitor long experiments.

>>>>>>> 89be5050
Usage example:

```bash
python gpr_sparse_pipeline.py --model all --folds 5
```

To specifically run the DKL variant use:

```bash
python gpr_sparse_pipeline.py --model dkl --test
```

Use `--test` for a quick run on smaller data.
<<<<<<< HEAD
=======

>>>>>>> 89be5050
To adjust the retry behaviour you can pass `--retries` and `--max-mult`:

```bash
python gpr_sparse_pipeline.py --model svgp --retries 3 --max-mult 2.5
```

After each model is evaluated, a scatter plot of squared error versus
predicted sigma is saved. Training points are plotted in blue and test points
in red.<|MERGE_RESOLUTION|>--- conflicted
+++ resolved
@@ -5,7 +5,7 @@
 The main script `gpr_sparse_pipeline.py` can generate synthetic sparse datasets
 and evaluate several GPR approximations using cross validation. It supports
 Exact GPR, variational methods, and a simple Deep Kernel Learning (DKL) model.
-<<<<<<< HEAD
+
 Training functions automatically retry with longer optimization if convergence
 issues are detected. Control the retry behaviour with the `--retries` and
 `--max-mult` options.
@@ -13,15 +13,7 @@
 are parallelised across roughly 30% of the available cores.
 Progress for each cross-validation fold is displayed along with the time taken
 so you can monitor long experiments.
-=======
 
-Training functions automatically retry with longer optimization if convergence
-issues are detected. Control the retry behaviour with the `--retries` and
-`--max-mult` options.
-Progress for each cross-validation fold is displayed along with the time taken
-so you can monitor long experiments.
-
->>>>>>> 89be5050
 Usage example:
 
 ```bash
@@ -35,10 +27,7 @@
 ```
 
 Use `--test` for a quick run on smaller data.
-<<<<<<< HEAD
-=======
 
->>>>>>> 89be5050
 To adjust the retry behaviour you can pass `--retries` and `--max-mult`:
 
 ```bash
